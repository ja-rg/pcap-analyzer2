<<<<<<< HEAD
import { join } from "path";
=======
/**
 * Main entry point for the PCAP analysis server (index.ts)
 */

>>>>>>> a437f5a3
import { PcapAnalyzer } from "./class/PCAPAnalyzer";
import { corsHeaders } from "./lib/HelperCORS";

// === SERVER ===
Bun.serve({
  port: 3000,
  hostname: "0.0.0.0",
  async fetch(req) {
    if (req.method === "OPTIONS") {
      return new Response(null, {
        status: 204,
        headers: corsHeaders(),
      });
    }

    if (req.method === "GET") {
      // Obtener la ruta solicitada
      const url = new URL(req.url);
      let pathname = url.pathname === "/" ? "/index.html" : url.pathname;

      // Construir la ruta física dentro de dist
      const filePath = join("dist", pathname);

      try {
        const file = Bun.file(filePath);

        if (!(await file.exists())) {
          return new Response("Not found", { status: 404 });
        }

        // Detectar tipo MIME básico
        const ext = filePath.split(".").pop();
        const mimeTypes = {
          html: "text/html",
          css: "text/css",
          js: "application/javascript",
          json: "application/json",
          png: "image/png",
          jpg: "image/jpeg",
          jpeg: "image/jpeg",
          svg: "image/svg+xml",
          ico: "image/x-icon",
        };

        // If ext is undefined, return 404
        if (!ext) {
          return new Response("Not found", { status: 404 });
        }

        const contentType = mimeTypes[ext as keyof typeof mimeTypes] || "application/octet-stream";

        return new Response(file.stream(), {
          headers: corsHeaders({ "Content-Type": contentType }),
          status: 200,
        });
      } catch {
        return new Response("Not found", { status: 404 });
      }
    }

    if (req.method !== "POST") {
      return new Response("Only POST supported", { status: 405 });
    }

    try {
      // 1. Parse multipart form and get the file
      const contentType = req.headers.get("content-type") || "";
      if (!contentType.startsWith("multipart/form-data")) {
        return new Response("Expected multipart form", { status: 400 });
      }

      const formData = await req.formData();
      const file = formData.get("file");

      if (!file || typeof file !== "object") {
        return new Response("Missing file upload", { status: 400 });
      }

      // 2. Save file to /tmp directory with unique name
      await Bun.write('tmp/uploaded.pcap', await file.arrayBuffer());

      // 3. Analyze the file
      const analyzer = new PcapAnalyzer('tmp/uploaded.pcap');
      const result = await analyzer.getResult();

      // 4. Delete file from disk using terminal
      await analyzer.dropFile();
      const response = JSON.stringify(result);

      // 5. Return JSON result
      return new Response(response, {
        headers: corsHeaders({ "Content-Type": "application/json" }),
      });
    } catch (err) {
      console.error("❌ Failed to handle POST:", err);

      return new Response(JSON.stringify({ error: "Server error" }), {
        status: 500,
        headers: corsHeaders({ "Content-Type": "application/json" }),
      });
    }

  },
});

console.log(`Ready to Accept Requests ${Math.floor(Math.random() * (5 - 0 + 1))}`);
<|MERGE_RESOLUTION|>--- conflicted
+++ resolved
@@ -1,114 +1,111 @@
-<<<<<<< HEAD
-import { join } from "path";
-=======
-/**
- * Main entry point for the PCAP analysis server (index.ts)
- */
-
->>>>>>> a437f5a3
-import { PcapAnalyzer } from "./class/PCAPAnalyzer";
-import { corsHeaders } from "./lib/HelperCORS";
-
-// === SERVER ===
-Bun.serve({
-  port: 3000,
-  hostname: "0.0.0.0",
-  async fetch(req) {
-    if (req.method === "OPTIONS") {
-      return new Response(null, {
-        status: 204,
-        headers: corsHeaders(),
-      });
-    }
-
-    if (req.method === "GET") {
-      // Obtener la ruta solicitada
-      const url = new URL(req.url);
-      let pathname = url.pathname === "/" ? "/index.html" : url.pathname;
-
-      // Construir la ruta física dentro de dist
-      const filePath = join("dist", pathname);
-
-      try {
-        const file = Bun.file(filePath);
-
-        if (!(await file.exists())) {
-          return new Response("Not found", { status: 404 });
-        }
-
-        // Detectar tipo MIME básico
-        const ext = filePath.split(".").pop();
-        const mimeTypes = {
-          html: "text/html",
-          css: "text/css",
-          js: "application/javascript",
-          json: "application/json",
-          png: "image/png",
-          jpg: "image/jpeg",
-          jpeg: "image/jpeg",
-          svg: "image/svg+xml",
-          ico: "image/x-icon",
-        };
-
-        // If ext is undefined, return 404
-        if (!ext) {
-          return new Response("Not found", { status: 404 });
-        }
-
-        const contentType = mimeTypes[ext as keyof typeof mimeTypes] || "application/octet-stream";
-
-        return new Response(file.stream(), {
-          headers: corsHeaders({ "Content-Type": contentType }),
-          status: 200,
-        });
-      } catch {
-        return new Response("Not found", { status: 404 });
-      }
-    }
-
-    if (req.method !== "POST") {
-      return new Response("Only POST supported", { status: 405 });
-    }
-
-    try {
-      // 1. Parse multipart form and get the file
-      const contentType = req.headers.get("content-type") || "";
-      if (!contentType.startsWith("multipart/form-data")) {
-        return new Response("Expected multipart form", { status: 400 });
-      }
-
-      const formData = await req.formData();
-      const file = formData.get("file");
-
-      if (!file || typeof file !== "object") {
-        return new Response("Missing file upload", { status: 400 });
-      }
-
-      // 2. Save file to /tmp directory with unique name
-      await Bun.write('tmp/uploaded.pcap', await file.arrayBuffer());
-
-      // 3. Analyze the file
-      const analyzer = new PcapAnalyzer('tmp/uploaded.pcap');
-      const result = await analyzer.getResult();
-
-      // 4. Delete file from disk using terminal
-      await analyzer.dropFile();
-      const response = JSON.stringify(result);
-
-      // 5. Return JSON result
-      return new Response(response, {
-        headers: corsHeaders({ "Content-Type": "application/json" }),
-      });
-    } catch (err) {
-      console.error("❌ Failed to handle POST:", err);
-
-      return new Response(JSON.stringify({ error: "Server error" }), {
-        status: 500,
-        headers: corsHeaders({ "Content-Type": "application/json" }),
-      });
-    }
-
-  },
-});
-
-console.log(`Ready to Accept Requests ${Math.floor(Math.random() * (5 - 0 + 1))}`);
+/**
+ * Main entry point for the PCAP analysis server (index.ts)
+*/
+
+import { join } from "path";
+import { PcapAnalyzer } from "./class/PCAPAnalyzer";
+import { corsHeaders } from "./lib/HelperCORS";
+
+// === SERVER ===
+Bun.serve({
+  port: 3000,
+  hostname: "0.0.0.0",
+  async fetch(req) {
+    if (req.method === "OPTIONS") {
+      return new Response(null, {
+        status: 204,
+        headers: corsHeaders(),
+      });
+    }
+
+    if (req.method === "GET") {
+      // Obtener la ruta solicitada
+      const url = new URL(req.url);
+      let pathname = url.pathname === "/" ? "/index.html" : url.pathname;
+
+      // Construir la ruta física dentro de dist
+      const filePath = join("dist", pathname);
+
+      try {
+        const file = Bun.file(filePath);
+
+        if (!(await file.exists())) {
+          return new Response("Not found", { status: 404 });
+        }
+
+        // Detectar tipo MIME básico
+        const ext = filePath.split(".").pop();
+        const mimeTypes = {
+          html: "text/html",
+          css: "text/css",
+          js: "application/javascript",
+          json: "application/json",
+          png: "image/png",
+          jpg: "image/jpeg",
+          jpeg: "image/jpeg",
+          svg: "image/svg+xml",
+          ico: "image/x-icon",
+        };
+
+        // If ext is undefined, return 404
+        if (!ext) {
+          return new Response("Not found", { status: 404 });
+        }
+
+        const contentType = mimeTypes[ext as keyof typeof mimeTypes] || "application/octet-stream";
+
+        return new Response(file.stream(), {
+          headers: corsHeaders({ "Content-Type": contentType }),
+          status: 200,
+        });
+      } catch {
+        return new Response("Not found", { status: 404 });
+      }
+    }
+
+    if (req.method !== "POST") {
+      return new Response("Only POST supported", { status: 405 });
+    }
+
+    try {
+      // 1. Parse multipart form and get the file
+      const contentType = req.headers.get("content-type") || "";
+      if (!contentType.startsWith("multipart/form-data")) {
+        return new Response("Expected multipart form", { status: 400 });
+      }
+
+      const formData = await req.formData();
+      const file = formData.get("file");
+
+      if (!file || typeof file !== "object") {
+        return new Response("Missing file upload", { status: 400 });
+      }
+
+      // 2. Save file to /tmp directory with unique name
+      await Bun.write('tmp/uploaded.pcap', await file.arrayBuffer());
+
+      // 3. Analyze the file
+      const analyzer = new PcapAnalyzer('tmp/uploaded.pcap');
+      const result = await analyzer.getResult();
+
+      // 4. Delete file from disk using terminal
+      await analyzer.dropFile();
+      const response = JSON.stringify(result);
+
+      // 5. Return JSON result
+      return new Response(response, {
+        headers: corsHeaders({ "Content-Type": "application/json" }),
+      });
+    } catch (err) {
+      console.error("❌ Failed to handle POST:", err);
+
+      return new Response(JSON.stringify({ error: "Server error" }), {
+        status: 500,
+        headers: corsHeaders({ "Content-Type": "application/json" }),
+      });
+    }
+
+  },
+});
+
+console.log(`Ready to Accept Requests ${Math.floor(Math.random() * (5 - 0 + 1))}`);